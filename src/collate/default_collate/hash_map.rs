--- conflicted
+++ resolved
@@ -2,55 +2,14 @@
 use super::DefaultCollate;
 use std::collections::HashMap;
 
-<<<<<<< HEAD
-macro_rules! impl_default_collate_vec_hash_map {
-    ($($t:ty)*) => {
-        $(
-            /// HasMap implementation for default collate. We can only be generic over keys, see comment below.
-            impl<K> Collate<HashMap<K, $t>> for DefaultCollate
-            where
-                K: std::cmp::Eq + std::hash::Hash + Clone,
-            {
-                type Output = HashMap<K, <DefaultCollate as Collate<$t>>::Output>;
-
-                fn collate(batch: Vec<HashMap<K, $t>>) -> Self::Output {
-                    let mut res = HashMap::with_capacity(batch[0].keys().len());
-                    for key in batch[0].keys() {
-                        let vec: Vec<_> = batch.iter().map(|hash_map| hash_map[key].clone()).collect();
-                        res.insert(key.clone(), DefaultCollate::collate(vec));
-                    }
-                    res
-                }
-            }
-        )*
-    };
-}
-
-impl_default_collate_vec_hash_map!(usize u8 u16 u32 u64 u128
-isize i8 i16 i32 i64 i128
-f32 f64
-bool char
-String
-);
-
-/// String slice require a specific implementation because of lifetime
-impl<'a, K> Collate<HashMap<K, &'a str>> for DefaultCollate
-=======
 impl<K, T> Collate<HashMap<K, T>> for DefaultCollate
->>>>>>> b3db353f
 where
     K: std::cmp::Eq + std::hash::Hash + Clone,
     T: Clone,
     DefaultCollate: Collate<T>,
 {
-<<<<<<< HEAD
-    type Output = HashMap<K, <DefaultCollate as Collate<&'a str>>::Output>;
-
-    fn collate(batch: Vec<HashMap<K, &'a str>>) -> Self::Output {
-=======
     type Output = HashMap<K, <DefaultCollate as Collate<T>>::Output>;
     fn collate(batch: Vec<HashMap<K, T>>) -> Self::Output {
->>>>>>> b3db353f
         let mut res = HashMap::with_capacity(batch[0].keys().len());
         for key in batch[0].keys() {
             let vec: Vec<_> = batch.iter().map(|hash_map| hash_map[key].clone()).collect();
